# Copyright 2016 Capital One Services, LLC
#
# Licensed under the Apache License, Version 2.0 (the "License");
# you may not use this file except in compliance with the License.
# You may obtain a copy of the License at
#
# http://www.apache.org/licenses/LICENSE-2.0
#
# Unless required by applicable law or agreed to in writing, software
# distributed under the License is distributed on an "AS IS" BASIS,
# WITHOUT WARRANTIES OR CONDITIONS OF ANY KIND, either express or implied.
# See the License for the specific language governing permissions and
# limitations under the License.
import itertools
import operator
import random

from botocore.exceptions import ClientError
from dateutil.parser import parse
from concurrent.futures import as_completed

from c7n.actions import ActionRegistry, BaseAction, AutoTagUser
from c7n.filters import (
    FilterRegistry, AgeFilter, ValueFilter, Filter, OPERATORS, DefaultVpcBase
)

from c7n.manager import resources
from c7n.query import QueryResourceManager
from c7n.offhours import OffHour, OnHour
<<<<<<< HEAD
from c7n import tags, utils
from c7n.utils import type_schema, local_session, get_retry
=======
from c7n import utils
from c7n.utils import type_schema
>>>>>>> febebb2e


filters = FilterRegistry('ec2.filters')
actions = ActionRegistry('ec2.actions')

actions.register('auto-tag-user', AutoTagUser)


@resources.register('ec2')
class EC2(QueryResourceManager):

    resource_type = "aws.ec2.instance"
    filter_registry = filters
    action_registry = actions

    retry = staticmethod(get_retry(('RequestLimitExceeded',)))

    def __init__(self, ctx, data):
        super(EC2, self).__init__(ctx, data)
        self.queries = QueryFilter.parse(self.data.get('query', []))

    def resources(self, query=None):
        q = self.resource_query()
        if q is not None:
            query = query or {}
            query['Filters'] = q
        return super(EC2, self).resources(query=query)

    def resource_query(self):
        qf = []
        qf_names = set()
        # allow same name to be specified multiple times and append the queries
        # under the same name
        for q in self.queries:
            qd = q.query()
            if qd['Name'] in qf_names:
                for qf in qf:
                    if qd['Name'] == qf['Name']:
                        qf['Values'].extend(qd['Values'])
            else:
                qf_names.add(qd['Name'])
                qf.append(qd)
        return qf

    def augment(self, resources):
        """EC2 API and AWOL Tags

        While ec2 api generally returns tags when doing describe_x on for
        various resources, it may also silently fail to do so unless a tag
        is used as a filter.

        See footnote on http://goo.gl/YozD9Q for official documentation.

        Apriori we may be using custodian to ensure tags (including
        name), so there isn't a good default to ensure that we will
        always get tags from describe_ calls.
        """

        # First if we're in event based lambda go ahead and skip this,
        # tags can't be trusted in  ec2 instances anyways.
        if not resources or self.data.get('mode', {}).get('type', '') in (
                'cloudtrail', 'ec2-instance-state'):
            return resources

        # AWOL detector, so we don't make extraneous api calls.
        resource_count = len(resources)
        search_count = min(int(resource_count % 0.05) + 1, 5)
        if search_count > resource_count:
            search_count = resource_count
        found = False
        for r in random.sample(resources, search_count):
            if 'Tags' in r:
                found = True
                break

        if found:
            return resources

        # Okay go and do the tag lookup
        client = utils.local_session(self.session_factory).client('ec2')
        tag_set = self.retry(
            client.describe_tags,
            Filters=[{'Name': 'resource-type',
                      'Values': ['instance']}])['Tags']
        resource_tags = {}
        for t in tag_set:
            t.pop('ResourceType')
            rid = t.pop('ResourceId')
            resource_tags.setdefault(rid, []).append(t)

        m = self.get_model()
        for r in resources:
            r['Tags'] = resource_tags.get(r[m.id], ())
        return resources


class StateTransitionFilter(object):
    """Filter instances by state.

    Try to simplify construction for policy authors by automatically
    filtering elements (filters or actions) to the instances states
    they are valid for.

    For more details see http://goo.gl/TZH9Q5

    """
    valid_origin_states = ()

    def filter_instance_state(self, instances, states=None):
        states = states or self.valid_origin_states
        orig_length = len(instances)
        results = [i for i in instances
                   if i['State']['Name'] in states]
        self.log.info("%s %d of %d instances" % (
            self.__class__.__name__, len(results), orig_length))
        return results


@filters.register('ebs')
class AttachedVolume(ValueFilter):

    schema = type_schema(
        'ebs', rinherit=ValueFilter.schema,
        **{'operator': {'enum': ['and', 'or']},
           'skip-devices': {'type': 'array', 'items': {'type': 'string'}}})

    def process(self, resources, event=None):
        self.volume_map = self.get_volume_mapping(resources)
        self.skip = self.data.get('skip-devices', [])
        self.operator = self.data.get(
            'operator', 'or') == 'or' and any or all
        return filter(self, resources)

    def get_volume_mapping(self, resources):
        volume_map = {}
        ec2 = utils.local_session(self.manager.session_factory).client('ec2')
        for instance_set in utils.chunks(
                [i['InstanceId'] for i in resources], 200):
            self.log.debug("Processing %d instance of %d" % (
                len(instance_set), len(resources)))
            results = ec2.describe_volumes(
                Filters=[
                    {'Name': 'attachment.instance-id',
                     'Values': instance_set}])
            for v in results['Volumes']:
                volume_map.setdefault(
                    v['Attachments'][0]['InstanceId'], []).append(v)
        return volume_map

    def __call__(self, i):
        volumes = self.volume_map.get(i['InstanceId'])
        if not volumes:
            return False
        if self.skip:
            for v in list(volumes):
                for a in v.get('Attachments', []):
                    if a['Device'] in self.skip:
                        volumes.remove(v)
        return self.operator(map(self.match, volumes))


class InstanceImageBase(object):

    def get_image_mapping(self, resources):
        ec2 = utils.local_session(self.manager.session_factory).client('ec2')
        image_ids = set([i['ImageId'] for i in resources])
        results = ec2.describe_images(ImageIds=list(image_ids))
        return {i['ImageId']: i for i in results['Images']}


@filters.register('image-age')
class ImageAge(AgeFilter, InstanceImageBase):

    date_attribute = "CreationDate"

    schema = type_schema(
        'image-age',
        op={'type': 'string', 'enum': OPERATORS.keys()},
        days={'type': 'number'})

    def process(self, resources, event=None):
        self.image_map = self.get_image_mapping(resources)
        return super(ImageAge, self).process(resources, event)

    def get_resource_date(self, i):
        if i['ImageId'] not in self.image_map:
            # our image is no longer available
            return parse("2000-01-01T01:01:01.000Z")
        image = self.image_map[i['ImageId']]
        return parse(image['CreationDate'])


@filters.register('image')
class InstanceImage(ValueFilter, InstanceImageBase):

    schema = type_schema('image', rinherit=ValueFilter.schema)

    def process(self, resources, event=None):
        self.image_map = self.get_image_mapping(resources)
        return map(self, resources)

    def __call__(self, i):
        image = self.image_map.get(i['InstanceId'])
        if not image:
            self.log.warning(
                "Could not locate image for instance:%s ami:%s" % (
                    i['InstanceId'], i["ImageId"]))
            # Match instead on empty skeleton?
            return False
        return self.match(image)


@filters.register('offhour')
class InstanceOffHour(OffHour, StateTransitionFilter):

    valid_origin_states = ('running',)
    schema = type_schema('offhour', inherits=['#/definitions/filters/time'])

    def process(self, resources, event=None):
        return super(InstanceOffHour, self).process(
            self.filter_instance_state(resources))


@filters.register('onhour')
class InstanceOnHour(OnHour, StateTransitionFilter):

    valid_origin_states = ('stopped',)

    schema = type_schema('onhour', inherits=['#/definitions/filters/time'])

    def process(self, resources, event=None):
        return super(InstanceOnHour, self).process(
            self.filter_instance_state(resources))


@filters.register('ephemeral')
class EphemeralInstanceFilter(Filter):

    schema = type_schema('ephemeral')

    def __call__(self, i):
        return self.is_ephemeral(i)

    @staticmethod
    def is_ephemeral(i):
        for bd in i.get('BlockDeviceMappings', []):
            if bd['DeviceName'] in ('/dev/sda1', '/dev/xvda'):
                if 'Ebs' in bd:
                    return False
                return True
        return True


@filters.register('instance-uptime')
class UpTimeFilter(AgeFilter):

    date_attribute = "LaunchTime"

    schema = type_schema(
        'instance-uptime',
        op={'type': 'string', 'enum': OPERATORS.keys()},
        days={'type': 'number'})


@filters.register('instance-age')
class InstanceAgeFilter(AgeFilter):

    date_attribute = "LaunchTime"
    ebs_key_func = operator.itemgetter('AttachTime')

    schema = type_schema(
        'instance-age',
        op={'type': 'string', 'enum': OPERATORS.keys()},
        days={'type': 'number'})

    def get_resource_date(self, i):
        # LaunchTime is basically how long has the instance
        # been on, use the oldest ebs vol attach time
        found = False
        ebs_vols = [
            block['Ebs'] for block in i['BlockDeviceMappings']
            if 'Ebs' in block]
        if not ebs_vols:
            # Fall back to using age attribute (ephemeral instances)
            return super(InstanceAgeFilter, self).get_resource_date(i)
        # Lexographical sort on date
        ebs_vols = sorted(ebs_vols, key=self.ebs_key_func)
        return ebs_vols[0]['AttachTime']


@filters.register('default-vpc')
class DefaultVpc(DefaultVpcBase):
    """ Matches if an ec2 database is in the default vpc
    """

    schema = type_schema('default-vpc')

    def __call__(self, ec2):
        return ec2.get('VpcId') and self.match(ec2.get('VpcId')) or False


@actions.register('start')
class Start(BaseAction, StateTransitionFilter):

    valid_origin_states = ('stopped',)

    schema = type_schema('start')

    def process(self, instances):
        instances = self.filter_instance_state(instances)
        if not len(instances):
            return
        client = utils.local_session(
            self.manager.session_factory).client('ec2')
        self._run_api(
            client.start_instances,
            InstanceIds=[i['InstanceId'] for i in instances],
            DryRun=self.manager.config.dryrun)


@actions.register('resize')
class Resize(BaseAction, StateTransitionFilter):
    """Change an instance's size.

    An instance can only be resized when its stopped, this action
    can optionally restart an instance if needed to effect the instance
    type change. Instances are always left in the run state they were
    found in.

    There are a few caveats to be aware of, instance resizing
    needs to maintain compatibility for architecture, virtualization type
    hvm/pv, and ebs optimization at minimum.

    http://docs.aws.amazon.com/AWSEC2/latest/UserGuide/ec2-instance-resize.html
    """
    valid_origin_states = ('running', 'stopped')

    def process(self, resources):
        stopped_instances = self.filter_instance_state(
            resources, ('stopped',))
        running_instances = self.filter_instance_state(
            resources, ('running',))

        if self.data.get('restart') and running_instances:
            Stop({'terminate-ephemeral': False},
                 self.manager).process(running_instances)
            client = utils.local_session(
                self.manager.session_factory).client('ec2')
            waiter = client.get_waiter('instance_stopped')
            try:
                waiter.wait(
                    InstanceIds=[r['InstanceId'] for r in running_instances])
            except ClientError as e:
                self.log.exception(
                    "Exception stopping instances for resize:\n %s" % e)

        for instance_set in utils.chunks(itertools.chain(
                stopped_instances, running_instances), 20):
            self.process_resource_set(instance_set)

        if self.data.get('restart') and running_instances:
            client.start_instances(
                InstanceIds=[i['InstanceId'] for i in running_instances])
        return list(itertools.chain(stopped_instances, running_instances))

    def process_resource_set(self, instance_set):
        type_map = self.data.get('type-map')
        default_type = self.data.get('default')

        client = utils.local_session(
            self.manager.session_factory).client('ec2')

        for i in instance_set:
            self.log.debug(
                "resizing %s %s" % (i['InstanceId'], i['InstanceType']))
            new_type = type_map.get(i['InstanceType'], default_type)
            if new_type == i['InstanceType']:
                continue
            try:
                client.modify_instance_attribute(
                    InstanceId=i['InstanceId'],
                    InstanceType={'Value': new_type})
            except ClientError as e:
                self.log.exception(
                    "Exception resizing instance:%s new:%s old:%s \n %s" % (
                        i['InstanceId'], new_type, i['InstanceType'], e))


@actions.register('stop')
class Stop(BaseAction, StateTransitionFilter):
    """Stop instances
    """
    valid_origin_states = ('running',)

    schema =  type_schema(
        'stop', **{'terminate-ephemeral': {'type': 'boolean'}})

    def split_on_storage(self, instances):
        ephemeral = []
        persistent = []
        for i in instances:
            if EphemeralInstanceFilter.is_ephemeral(i):
                ephemeral.append(i)
            else:
                persistent.append(i)
        return ephemeral, persistent

    def process(self, instances):
        instances = self.filter_instance_state(instances)
        if not len(instances):
            return
        client = utils.local_session(
            self.manager.session_factory).client('ec2')
        # Ephemeral instance can't be stopped.
        ephemeral, persistent = self.split_on_storage(instances)
        if self.data.get('terminate-ephemeral', False) and ephemeral:
            self._run_instances_op(
                client.terminate_instances,
                [i['InstanceId'] for i in ephemeral])
        if persistent:
            self._run_instances_op(
                client.stop_instances,
                [i['InstanceId'] for i in persistent])
        return instances

    def _run_instances_op(self, op, instance_ids):
        while True:
            try:
                return op(InstanceIds=instance_ids)
            except ClientError as e:
                if e.response['Error']['Code'] == 'IncorrectInstanceState':
                    msg = e.response['Error']['Message']
                    e_instance_id = msg[msg.find("'")+1:msg.rfind("'")]
                    instance_ids.remove(e_instance_id)
                    if not instance_ids:
                        return
                    continue
                raise


@actions.register('terminate')
class Terminate(BaseAction, StateTransitionFilter):
    """ Terminate a set of instances.

    While ec2 offers a bulk delete api, any given instance can be configured
    with api deletion termination protection, so we can't use the bulk call
    reliabily, we need to process the instances individually. Additionally
    If we're configured with 'force' then we'll turn off instance termination
    protection.
    """

    valid_origin_states = ('running', 'stopped', 'pending', 'stopping')

    schema = type_schema('terminate', force={'type': 'boolean'})

    def process(self, instances):
        instances = self.filter_instance_state(instances)
        if not len(instances):
            return
        if self.data.get('force'):
            self.log.info("Disabling termination protection on instances")
            self.disable_deletion_protection(instances)
        client = utils.local_session(
            self.manager.session_factory).client('ec2')
        # limit batch sizes to avoid api limits
        for batch in utils.chunks(instances, 100):
            self._run_api(
                client.terminate_instances,
                InstanceIds=[i['InstanceId'] for i in instances],
                DryRun=self.manager.config.dryrun)

    def disable_deletion_protection(self, instances):
        def process_instance(i):
            client = utils.local_session(
                self.manager.session_factory).client('ec2')
            try:
                self._run_api(
                    client.modify_instance_attribute,
                    InstanceId=i['InstanceId'],
                    Attribute='disableApiTermination',
                    Value='false',
                    DryRun=self.manager.config.dryrun)
            except ClientError as e:
                if e.response['Error']['Code'] == 'IncorrectInstanceState':
                    return
                raise

        with self.executor_factory(max_workers=2) as w:
            list(w.map(process_instance, instances))


@actions.register('snapshot')
class Snapshot(BaseAction):

    schema = type_schema(
        'snapshot',
        **{'copy-tags': {'type': 'array', 'items': {'type': 'string'}}})

    def process(self, resources):
        for resource in resources:
            with self.executor_factory(max_workers=3) as w:
                futures = []
                futures.append(w.submit(self.process_volume_set, resource))
                for f in as_completed(futures):
                    if f.exception():
                        self.log.error(
                            "Exception creating snapshot set \n %s" % (
                                f.exception()))

    def process_volume_set(self, resource):
        c = utils.local_session(self.manager.session_factory).client('ec2')
        for block_device in resource['BlockDeviceMappings']:
            if 'Ebs' not in block_device:
                continue
            volume_id = block_device['Ebs']['VolumeId']
            description = "Automated,Backup,%s,%s" % (
                resource['InstanceId'],
                volume_id)
            try:
                response = c.create_snapshot(
                    DryRun=self.manager.config.dryrun,
                    VolumeId=volume_id,
                    Description=description)
            except ClientError as e:
                if e.response['Error']['Code'] == 'IncorrectState':
                    self.log.warning(
                        "action:%s volume:%s is incorrect state" % (
                            self.__class__.__name__.lower(),
                            volume_id))
                    continue
                raise

            tags = [
                {'Key': 'Name', 'Value': volume_id},
                {'Key': 'InstanceId', 'Value': resource['InstanceId']},
                {'Key': 'DeviceName', 'Value': block_device['DeviceName']},
                {'Key': 'custodian_snapshot', 'Value': ''}
            ]

            copy_keys = self.data.get('copy-tags', [])
            copy_tags = []
            if copy_keys:
                for t in resource.get('Tags', []):
                    if t['Key'] in copy_keys:
                        copy_tags.append(t)

            if len(copy_tags) + len(tags) > 10:
                self.log.warning(
                    "action:%s volume:%s too many tags to copy" % (
                        self.__class__.__name__.lower(),
                        volume_id))
                copy_tags = []

            tags.extend(copy_tags)

            c.create_tags(
                DryRun=self.manager.config.dryrun,
                Resources=[
                    response['SnapshotId']],
                Tags=tags)


# Valid EC2 Query Filters
# http://docs.aws.amazon.com/AWSEC2/latest/CommandLineReference/ApiReference-cmd-DescribeInstances.html
EC2_VALID_FILTERS = {
    'architecture': ('i386', 'x86_64'),
    'availability-zone': str,
    'iam-instance-profile.arn': str,
    'image-id': str,
    'instance-id': str,
    'instance-lifecycle': ('spot',),
    'instance-state-name': (
        'pending',
        'terminated',
        'running',
        'shutting-down',
        'stopping',
        'stopped'),
    'instance.group-id': str,
    'instance.group-name': str,
    'tag-key': str,
    'tag-value': str,
    'tag:': str,
    'vpc-id': str}


class QueryFilter(object):

    @classmethod
    def parse(cls, data):
        results = []
        for d in data:
            if not isinstance(d, dict):
                raise ValueError(
                    "EC2 Query Filter Invalid structure %s" % d)
            results.append(cls(d).validate())
        return results

    def __init__(self, data):
        self.data = data
        self.key = None
        self.value = None

    def validate(self):
        if not len(self.data.keys()) == 1:
            raise ValueError(
                "EC2 Query Filter Invalid %s" % self.data)
        self.key = self.data.keys()[0]
        self.value = self.data.values()[0]

        if self.key not in EC2_VALID_FILTERS and not self.key.startswith(
                'tag:'):
            raise ValueError(
                "EC2 Query Filter invalid filter name %s" % (self.data))

        if self.value is None:
            raise ValueError(
                "EC2 Query Filters must have a value, use tag-key"
                " w/ tag name as value for tag present checks"
                " %s" % self.data)
        return self

    def query(self):
        value = self.value
        if isinstance(self.value, basestring):
            value = [self.value]

        return {'Name': self.key, 'Values': value}<|MERGE_RESOLUTION|>--- conflicted
+++ resolved
@@ -27,13 +27,9 @@
 from c7n.manager import resources
 from c7n.query import QueryResourceManager
 from c7n.offhours import OffHour, OnHour
-<<<<<<< HEAD
+
 from c7n import tags, utils
-from c7n.utils import type_schema, local_session, get_retry
-=======
-from c7n import utils
-from c7n.utils import type_schema
->>>>>>> febebb2e
+from c7n.utils import type_schema, get_retry
 
 
 filters = FilterRegistry('ec2.filters')
